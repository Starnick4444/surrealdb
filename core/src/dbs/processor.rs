--- conflicted
+++ resolved
@@ -141,17 +141,10 @@
 							// Avoiding search in the hashmap of the query planner for each doc
 							let mut ctx = Context::new(ctx);
 							ctx.set_query_executor(exe.clone());
-<<<<<<< HEAD
-							return self.process_index(&ctx, opt, txn, stm, &t, ir).await;
-						}
-					}
-					self.process_index(ctx, opt, txn, stm, &t, ir).await?
-=======
 							return self.process_index(&ctx, opt, txn, stm, t.as_ref(), ir).await;
 						}
 					}
 					self.process_index(ctx, opt, txn, stm, t.as_ref(), ir).await?
->>>>>>> 829fb0ba
 				}
 				Iterable::Mergeable(v, o) => {
 					self.process_mergeable(ctx, opt, txn, stm, v, o).await?
