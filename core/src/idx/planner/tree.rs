use crate::ctx::Context;
use crate::dbs::{Options, Transaction};
use crate::err::Error;
use crate::idx::planner::executor::{AnnExpressions, ExpressionKey, KnnExpressions};
use crate::idx::planner::plan::{IndexOperator, IndexOption};
use crate::sql::index::{Distance, Index};
use crate::sql::statements::DefineIndexStatement;
use crate::sql::{
	Array, Cond, Expression, Idiom, Number, Operator, Part, Subquery, Table, Value, With,
};
use async_recursion::async_recursion;
use std::collections::HashMap;
use std::sync::Arc;

pub(super) struct Tree {
	pub(super) root: Node,
	pub(super) index_map: IndexesMap,
	pub(super) with_indexes: Vec<IndexRef>,
	pub(super) knn_expressions: KnnExpressions,
}

impl Tree {
	/// Traverse all the conditions and extract every expression
	/// that can be resolved by an index.
	pub(super) async fn build<'a>(
		ctx: &'a Context<'_>,
		opt: &'a Options,
		txn: &'a Transaction,
		table: &'a Table,
		cond: &'a Option<Cond>,
		with: &'a Option<With>,
	) -> Result<Option<Self>, Error> {
		let mut b = TreeBuilder::new(ctx, opt, txn, table, with);
		if let Some(cond) = cond {
			let root = b.eval_value(0, &cond.0).await?;
			Ok(Some(Self {
				root,
				index_map: b.index_map,
				with_indexes: b.with_indexes,
				knn_expressions: b.knn_expressions,
			}))
		} else {
			Ok(None)
		}
	}
}

struct TreeBuilder<'a> {
	ctx: &'a Context<'a>,
	opt: &'a Options,
	txn: &'a Transaction,
	table: &'a Table,
	with: &'a Option<With>,
	indexes: Option<Arc<[DefineIndexStatement]>>,
	resolved_expressions: HashMap<ExpressionKey, ResolvedExpression>,
	resolved_idioms: HashMap<Arc<Idiom>, Arc<Idiom>>,
	idioms_indexes: HashMap<Arc<Idiom>, Option<Arc<Vec<IndexRef>>>>,
	index_map: IndexesMap,
	with_indexes: Vec<IndexRef>,
	knn_expressions: KnnExpressions,
<<<<<<< HEAD
	ann_expressions: AnnExpressions,
=======
	group_sequence: GroupRef,
>>>>>>> 829fb0ba
}

impl<'a> TreeBuilder<'a> {
	fn new(
		ctx: &'a Context<'_>,
		opt: &'a Options,
		txn: &'a Transaction,
		table: &'a Table,
		with: &'a Option<With>,
	) -> Self {
		let with_indexes = match with {
			Some(With::Index(ixs)) => Vec::with_capacity(ixs.len()),
			_ => vec![],
		};
		Self {
			ctx,
			opt,
			txn,
			table,
			with,
			indexes: None,
			resolved_expressions: Default::default(),
			resolved_idioms: Default::default(),
			idioms_indexes: Default::default(),
			index_map: Default::default(),
			with_indexes,
			knn_expressions: Default::default(),
<<<<<<< HEAD
			ann_expressions: Default::default(),
=======
			group_sequence: 0,
>>>>>>> 829fb0ba
		}
	}

	async fn lazy_cache_indexes(&mut self) -> Result<(), Error> {
		if self.indexes.is_none() {
			let indexes = self
				.txn
				.clone()
				.lock()
				.await
				.all_tb_indexes(self.opt.ns(), self.opt.db(), &self.table.0)
				.await?;
			self.indexes = Some(indexes);
		}
		Ok(())
	}

	#[cfg_attr(not(target_arch = "wasm32"), async_recursion)]
	#[cfg_attr(target_arch = "wasm32", async_recursion(?Send))]
	async fn eval_value(&mut self, group: GroupRef, v: &Value) -> Result<Node, Error> {
		match v {
			Value::Expression(e) => self.eval_expression(group, e).await,
			Value::Idiom(i) => self.eval_idiom(group, i).await,
			Value::Strand(_)
			| Value::Number(_)
			| Value::Bool(_)
			| Value::Thing(_)
			| Value::Duration(_)
			| Value::Uuid(_)
			| Value::Constant(_)
			| Value::Geometry(_)
			| Value::Datetime(_) => Ok(Node::Computed(Arc::new(v.to_owned()))),
			Value::Array(a) => self.eval_array(a).await,
			Value::Subquery(s) => self.eval_subquery(s).await,
			Value::Param(p) => {
				let v = p.compute(self.ctx, self.opt, self.txn, None).await?;
				self.eval_value(group, &v).await
			}
			_ => Ok(Node::Unsupported(format!("Unsupported value: {}", v))),
		}
	}

	async fn eval_array(&mut self, a: &Array) -> Result<Node, Error> {
		let mut values = Vec::with_capacity(a.len());
		for v in &a.0 {
			values.push(v.compute(self.ctx, self.opt, self.txn, None).await?);
		}
		Ok(Node::Computed(Arc::new(Value::Array(Array::from(values)))))
	}

	async fn eval_idiom(&mut self, group: GroupRef, i: &Idiom) -> Result<Node, Error> {
		// Check if the idiom has already been resolved
		if let Some(i) = self.resolved_idioms.get(i) {
			if let Some(Some(irs)) = self.idioms_indexes.get(i).cloned() {
				return Ok(Node::IndexedField(i.clone(), irs));
			}
			return Ok(Node::NonIndexedField(i.clone()));
		};

		// Compute the idiom value if it is a param
		if let Some(Part::Start(x)) = i.0.first() {
			if x.is_param() {
				let v = i.compute(self.ctx, self.opt, self.txn, None).await?;
				return self.eval_value(group, &v).await;
			}
		}

		self.lazy_cache_indexes().await?;

		let i = Arc::new(i.clone());

		self.resolved_idioms.insert(i.clone(), i.clone());

		// Try to detect if it matches an index
		if let Some(irs) = self.resolve_indexes(&i) {
			return Ok(Node::IndexedField(i.clone(), irs));
		}

		Ok(Node::NonIndexedField(i))
	}

	fn resolve_indexes(&mut self, i: &Arc<Idiom>) -> Option<Arc<Vec<IndexRef>>> {
		let mut res = None;
		if let Some(indexes) = &self.indexes {
			let mut irs = Vec::new();
			for ix in indexes.as_ref() {
				if ix.cols.len() == 1 && ix.cols[0].eq(i) {
					let ixr = self.index_map.definitions.len() as IndexRef;
					if let Some(With::Index(ixs)) = self.with {
						if ixs.contains(&ix.name.0) {
							self.with_indexes.push(ixr);
						}
					}
					self.index_map.definitions.push(ix.clone());
					irs.push(ixr);
				}
			}
			if !irs.is_empty() {
				res = Some(Arc::new(irs));
			}
		}
		self.idioms_indexes.insert(i.clone(), res.clone());
		res
	}

	async fn eval_expression(&mut self, group: GroupRef, e: &Expression) -> Result<Node, Error> {
		match e {
			Expression::Unary {
				..
			} => Ok(Node::Unsupported("unary expressions not supported".to_string())),
			Expression::Binary {
				l,
				o,
				r,
			} => {
				// Did we already compute the same expression?
				if let Some(re) = self.resolved_expressions.get(e).cloned() {
					return Ok(re.into());
				}
<<<<<<< HEAD
				let exp = e.clone().into();
				let left = Arc::new(self.eval_value(l).await?);
				let right = Arc::new(self.eval_value(r).await?);
=======
				let exp = Arc::new(e.clone());
				let left = Arc::new(self.eval_value(group, l).await?);
				let right = Arc::new(self.eval_value(group, r).await?);
>>>>>>> 829fb0ba
				let mut io = None;
				if let Some((id, irs)) = left.is_indexed_field() {
					io = self.lookup_index_option(
						irs.as_slice(),
						o,
						id,
						&right,
						&exp,
						IdiomPosition::Left,
					)?;
				} else if let Some((id, irs)) = right.is_indexed_field() {
					io = self.lookup_index_option(
						irs.as_slice(),
						o,
						id,
						&left,
						&exp,
						IdiomPosition::Right,
					)?;
				} else if let Some(id) = left.is_non_indexed_field() {
					self.eval_knn(id, &right, &exp)?;
				} else if let Some(id) = right.is_non_indexed_field() {
					self.eval_knn(id, &left, &exp)?;
				}
				let re = ResolvedExpression {
					group,
					exp: exp.clone(),
					io: io.clone(),
					left: left.clone(),
					right: right.clone(),
				};
				self.resolved_expressions.insert(exp, re.clone());
				Ok(re.into())
			}
		}
	}

	fn lookup_index_option(
		&mut self,
		irs: &[IndexRef],
		op: &Operator,
		id: Arc<Idiom>,
		n: &Node,
		e: &ExpressionKey,
		p: IdiomPosition,
	) -> Result<Option<IndexOption>, Error> {
		for ir in irs {
			if let Some(ix) = self.index_map.definitions.get(*ir as usize) {
				let op = match &ix.index {
					Index::Idx => Self::eval_index_operator(op, n, p),
					Index::Uniq => Self::eval_index_operator(op, n, p),
					Index::Search {
						..
					} => Self::eval_matches_operator(op, n),
					Index::MTree(_) => self.eval_indexed_knn(e, op, n, id.clone())?,
					Index::Hnsw(_) => self.eval_indexed_ann(e, op, n, id.clone())?,
				};
				if let Some(op) = op {
					let io = IndexOption::new(*ir, id, op);
					self.index_map.options.push((e.clone(), io.clone()));
					return Ok(Some(io));
				}
			}
		}
		Ok(None)
	}
	fn eval_matches_operator(op: &Operator, n: &Node) -> Option<IndexOperator> {
		if let Some(v) = n.is_computed() {
			if let Operator::Matches(mr) = op {
				return Some(IndexOperator::Matches(v.clone().to_raw_string(), *mr));
			}
		}
		None
	}

	fn eval_indexed_knn(
		&mut self,
		exp: &ExpressionKey,
		op: &Operator,
		n: &Node,
		id: Arc<Idiom>,
	) -> Result<Option<IndexOperator>, Error> {
		if let Operator::Knn(k, d) = op {
			if let Node::Computed(v) = n {
				let vec: Vec<Number> = v.as_ref().try_into()?;
				self.knn_expressions.insert(
					exp.clone(),
					(*k, id, Arc::new(vec), d.clone().unwrap_or(Distance::Euclidean)),
				);
				if let Value::Array(a) = v.as_ref() {
					match d {
						None | Some(Distance::Euclidean) | Some(Distance::Manhattan) => {
							return Ok(Some(IndexOperator::Knn(a.clone(), *k)))
						}
						_ => {}
					}
				}
			}
		}
		Ok(None)
	}

	fn eval_indexed_ann(
		&mut self,
		exp: &ExpressionKey,
		op: &Operator,
		nd: &Node,
		id: Arc<Idiom>,
	) -> Result<Option<IndexOperator>, Error> {
		if let Operator::Ann(n, ef) = op {
			if let Node::Computed(v) = nd {
				let vec: Vec<Number> = v.as_ref().try_into()?;
				let n = *n as usize;
				let ef = *ef as usize;
				self.ann_expressions.insert(exp.clone(), (n, id, Arc::new(vec), ef));
				if let Value::Array(a) = v.as_ref() {
					return Ok(Some(IndexOperator::Ann(a.clone(), n, ef)));
				}
			}
		}
		Ok(None)
	}

	fn eval_knn(&mut self, id: Arc<Idiom>, val: &Node, exp: &ExpressionKey) -> Result<(), Error> {
		if let Operator::Knn(k, d) = exp.operator() {
			if let Node::Computed(v) = val {
				let vec: Vec<Number> = v.as_ref().try_into()?;
				self.knn_expressions.insert(
					exp.clone(),
					(*k, id, Arc::new(vec), d.clone().unwrap_or(Distance::Euclidean)),
				);
			}
		}
		Ok(())
	}

	fn eval_index_operator(op: &Operator, n: &Node, p: IdiomPosition) -> Option<IndexOperator> {
		if let Some(v) = n.is_computed() {
			match (op, v, p) {
				(Operator::Equal, v, _) => Some(IndexOperator::Equality(v.clone())),
				(Operator::Contain, v, IdiomPosition::Left) => {
					Some(IndexOperator::Equality(v.clone()))
				}
				(
					Operator::ContainAny | Operator::ContainAll | Operator::Inside,
					Value::Array(a),
					IdiomPosition::Left,
				) => Some(IndexOperator::Union(a.clone())),
				(
					Operator::LessThan
					| Operator::LessThanOrEqual
					| Operator::MoreThan
					| Operator::MoreThanOrEqual,
					v,
					p,
				) => Some(IndexOperator::RangePart(p.transform(op), v.clone())),
				_ => None,
			}
		} else {
			None
		}
	}

	async fn eval_subquery(&mut self, s: &Subquery) -> Result<Node, Error> {
		self.group_sequence += 1;
		match s {
			Subquery::Value(v) => self.eval_value(self.group_sequence, v).await,
			_ => Ok(Node::Unsupported(format!("Unsupported subquery: {}", s))),
		}
	}
}

pub(super) type IndexRef = u16;
/// For each expression a possible index option
#[derive(Default)]
pub(super) struct IndexesMap {
	pub(super) options: Vec<(ExpressionKey, IndexOption)>,
	pub(super) definitions: Vec<DefineIndexStatement>,
}

<<<<<<< HEAD
#[derive(Debug, Clone, Eq, PartialEq)]
=======
pub(super) type GroupRef = u16;

#[derive(Debug, Clone, Eq, PartialEq, Hash)]
>>>>>>> 829fb0ba
pub(super) enum Node {
	Expression {
		group: GroupRef,
		io: Option<IndexOption>,
		left: Arc<Node>,
		right: Arc<Node>,
		exp: ExpressionKey,
	},
	IndexedField(Arc<Idiom>, Arc<Vec<IndexRef>>),
	NonIndexedField(Arc<Idiom>),
	Computed(Arc<Value>),
	Unsupported(String),
}

impl Node {
	pub(super) fn is_computed(&self) -> Option<&Value> {
		if let Node::Computed(v) = self {
			Some(v)
		} else {
			None
		}
	}

	pub(super) fn is_indexed_field(&self) -> Option<(Arc<Idiom>, Arc<Vec<IndexRef>>)> {
		if let Node::IndexedField(id, irs) = self {
			Some((id.clone(), irs.clone()))
		} else {
			None
		}
	}

	pub(super) fn is_non_indexed_field(&self) -> Option<Arc<Idiom>> {
		if let Node::NonIndexedField(id) = self {
			Some(id.clone())
		} else {
			None
		}
	}
}

#[derive(Clone, Copy)]
enum IdiomPosition {
	Left,
	Right,
}
impl IdiomPosition {
	// Reverses the operator for non-commutative operators
	fn transform(&self, op: &Operator) -> Operator {
		match self {
			IdiomPosition::Left => op.clone(),
			IdiomPosition::Right => match op {
				Operator::LessThan => Operator::MoreThan,
				Operator::LessThanOrEqual => Operator::MoreThanOrEqual,
				Operator::MoreThan => Operator::LessThan,
				Operator::MoreThanOrEqual => Operator::LessThanOrEqual,
				_ => op.clone(),
			},
		}
	}
}

#[derive(Clone)]
struct ResolvedExpression {
<<<<<<< HEAD
	exp: ExpressionKey,
=======
	group: GroupRef,
	exp: Arc<Expression>,
>>>>>>> 829fb0ba
	io: Option<IndexOption>,
	left: Arc<Node>,
	right: Arc<Node>,
}
impl From<ResolvedExpression> for Node {
	fn from(re: ResolvedExpression) -> Self {
		Node::Expression {
			group: re.group,
			io: re.io,
			left: re.left,
			right: re.right,
			exp: re.exp,
		}
	}
}<|MERGE_RESOLUTION|>--- conflicted
+++ resolved
@@ -58,11 +58,8 @@
 	index_map: IndexesMap,
 	with_indexes: Vec<IndexRef>,
 	knn_expressions: KnnExpressions,
-<<<<<<< HEAD
 	ann_expressions: AnnExpressions,
-=======
 	group_sequence: GroupRef,
->>>>>>> 829fb0ba
 }
 
 impl<'a> TreeBuilder<'a> {
@@ -90,11 +87,8 @@
 			index_map: Default::default(),
 			with_indexes,
 			knn_expressions: Default::default(),
-<<<<<<< HEAD
 			ann_expressions: Default::default(),
-=======
 			group_sequence: 0,
->>>>>>> 829fb0ba
 		}
 	}
 
@@ -214,15 +208,9 @@
 				if let Some(re) = self.resolved_expressions.get(e).cloned() {
 					return Ok(re.into());
 				}
-<<<<<<< HEAD
 				let exp = e.clone().into();
-				let left = Arc::new(self.eval_value(l).await?);
-				let right = Arc::new(self.eval_value(r).await?);
-=======
-				let exp = Arc::new(e.clone());
 				let left = Arc::new(self.eval_value(group, l).await?);
 				let right = Arc::new(self.eval_value(group, r).await?);
->>>>>>> 829fb0ba
 				let mut io = None;
 				if let Some((id, irs)) = left.is_indexed_field() {
 					io = self.lookup_index_option(
@@ -403,13 +391,9 @@
 	pub(super) definitions: Vec<DefineIndexStatement>,
 }
 
-<<<<<<< HEAD
+pub(super) type GroupRef = u16;
+
 #[derive(Debug, Clone, Eq, PartialEq)]
-=======
-pub(super) type GroupRef = u16;
-
-#[derive(Debug, Clone, Eq, PartialEq, Hash)]
->>>>>>> 829fb0ba
 pub(super) enum Node {
 	Expression {
 		group: GroupRef,
@@ -473,12 +457,8 @@
 
 #[derive(Clone)]
 struct ResolvedExpression {
-<<<<<<< HEAD
+	group: GroupRef,
 	exp: ExpressionKey,
-=======
-	group: GroupRef,
-	exp: Arc<Expression>,
->>>>>>> 829fb0ba
 	io: Option<IndexOption>,
 	left: Arc<Node>,
 	right: Arc<Node>,
