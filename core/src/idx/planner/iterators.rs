use crate::dbs::{Options, Transaction};
use crate::err::Error;
use crate::idx::docids::{DocId, DocIds};
use crate::idx::ft::termdocs::TermsDocs;
use crate::idx::ft::{FtIndex, HitsIterator};
use crate::idx::planner::plan::RangeValue;
use crate::key::index::Index;
use crate::kvs::{Key, Limit, ScanPage};
use crate::sql::statements::DefineIndexStatement;
use crate::sql::{Array, Ident, Thing, Value};
use radix_trie::Trie;
use std::collections::VecDeque;
use std::sync::Arc;
use tokio::sync::RwLock;

pub(crate) enum ThingIterator {
	IndexEqual(IndexEqualThingIterator),
	IndexRange(IndexRangeThingIterator),
	IndexUnion(IndexUnionThingIterator),
	IndexJoin(Box<IndexJoinThingIterator>),
	UniqueEqual(UniqueEqualThingIterator),
	UniqueRange(UniqueRangeThingIterator),
	UniqueUnion(UniqueUnionThingIterator),
	UniqueJoin(Box<UniqueJoinThingIterator>),
	Matches(MatchesThingIterator),
	Knn(DocIdsIterator),
	Things(ThingsIterator),
}

impl ThingIterator {
	pub(crate) async fn next_batch<T: ThingCollector>(
		&mut self,
		tx: &Transaction,
		size: u32,
		collector: &mut T,
	) -> Result<usize, Error> {
		match self {
<<<<<<< HEAD
			ThingIterator::IndexEqual(i) => i.next_batch(tx, size).await,
			ThingIterator::UniqueEqual(i) => i.next_batch(tx).await,
			ThingIterator::IndexRange(i) => i.next_batch(tx, size).await,
			ThingIterator::UniqueRange(i) => i.next_batch(tx, size).await,
			ThingIterator::IndexUnion(i) => i.next_batch(tx, size).await,
			ThingIterator::UniqueUnion(i) => i.next_batch(tx, size).await,
			ThingIterator::Matches(i) => i.next_batch(tx, size).await,
			ThingIterator::Knn(i) => i.next_batch(tx, size).await,
			ThingIterator::Things(i) => Ok(i.next_batch(size)),
=======
			Self::IndexEqual(i) => i.next_batch(tx, size, collector).await,
			Self::UniqueEqual(i) => i.next_batch(tx, collector).await,
			Self::IndexRange(i) => i.next_batch(tx, size, collector).await,
			Self::UniqueRange(i) => i.next_batch(tx, size, collector).await,
			Self::IndexUnion(i) => i.next_batch(tx, size, collector).await,
			Self::UniqueUnion(i) => i.next_batch(tx, size, collector).await,
			Self::Matches(i) => i.next_batch(tx, size, collector).await,
			Self::Knn(i) => i.next_batch(tx, size, collector).await,
			Self::IndexJoin(i) => Box::pin(i.next_batch(tx, size, collector)).await,
			Self::UniqueJoin(i) => Box::pin(i.next_batch(tx, size, collector)).await,
>>>>>>> a82c0ec0
		}
	}
}

pub(crate) trait ThingCollector {
	fn add(&mut self, thing: Thing, doc_id: Option<DocId>);
}

impl ThingCollector for Vec<(Thing, Option<DocId>)> {
	fn add(&mut self, thing: Thing, doc_id: Option<DocId>) {
		self.push((thing, doc_id));
	}
}

impl ThingCollector for VecDeque<(Thing, Option<DocId>)> {
	fn add(&mut self, thing: Thing, doc_id: Option<DocId>) {
		self.push_back((thing, doc_id));
	}
}

pub(crate) struct IndexEqualThingIterator {
	beg: Vec<u8>,
	end: Vec<u8>,
}

impl IndexEqualThingIterator {
	pub(super) fn new(ns: &str, db: &str, ix_what: &Ident, ix_name: &Ident, v: &Value) -> Self {
		let a = Array::from(v.clone());
		let beg = Index::prefix_ids_beg(ns, db, ix_what, ix_name, &a);
		let end = Index::prefix_ids_end(ns, db, ix_what, ix_name, &a);
		Self {
			beg,
			end,
		}
	}

	async fn next_scan<T: ThingCollector>(
		txn: &Transaction,
		beg: &mut Vec<u8>,
		end: &[u8],
		limit: u32,
		collector: &mut T,
	) -> Result<usize, Error> {
		let min = beg.clone();
		let max = end.to_owned();
		let res = txn
			.lock()
			.await
			.scan_paged(
				ScanPage {
					range: min..max,
					limit: Limit::Limited(limit),
				},
				limit,
			)
			.await?;
		let res = res.values;
		if let Some((key, _)) = res.last() {
			let mut key = key.clone();
			key.push(0x00);
			*beg = key;
		}
		let count = res.len();
		res.into_iter().for_each(|(_, val)| collector.add(val.into(), None));
		Ok(count)
	}

	async fn next_batch<T: ThingCollector>(
		&mut self,
		txn: &Transaction,
		limit: u32,
		collector: &mut T,
	) -> Result<usize, Error> {
		Self::next_scan(txn, &mut self.beg, &self.end, limit, collector).await
	}
}

struct RangeScan {
	beg: Vec<u8>,
	end: Vec<u8>,
	beg_excl: Option<Vec<u8>>,
	end_excl: Option<Vec<u8>>,
}

impl RangeScan {
	fn new(beg: Vec<u8>, beg_incl: bool, end: Vec<u8>, end_incl: bool) -> Self {
		let beg_excl = if !beg_incl {
			Some(beg.clone())
		} else {
			None
		};
		let end_excl = if !end_incl {
			Some(end.clone())
		} else {
			None
		};
		Self {
			beg,
			end,
			beg_excl,
			end_excl,
		}
	}

	fn matches(&mut self, k: &Key) -> bool {
		if let Some(b) = &self.beg_excl {
			if b.eq(k) {
				self.beg_excl = None;
				return false;
			}
		}
		if let Some(e) = &self.end_excl {
			if e.eq(k) {
				self.end_excl = None;
				return false;
			}
		}
		true
	}
}

pub(crate) struct IndexRangeThingIterator {
	r: RangeScan,
}

impl IndexRangeThingIterator {
	pub(super) fn new(
		ns: &str,
		db: &str,
		ix_what: &Ident,
		ix_name: &Ident,
		from: &RangeValue,
		to: &RangeValue,
	) -> Self {
		let beg = Self::compute_beg(ns, db, ix_what, ix_name, from);
		let end = Self::compute_end(ns, db, ix_what, ix_name, to);
		Self {
			r: RangeScan::new(beg, from.inclusive, end, to.inclusive),
		}
	}

	fn compute_beg(
		ns: &str,
		db: &str,
		ix_what: &Ident,
		ix_name: &Ident,
		from: &RangeValue,
	) -> Vec<u8> {
		if from.value == Value::None {
			return Index::prefix_beg(ns, db, ix_what, ix_name);
		}
		let fd = Array::from(from.value.to_owned());
		if from.inclusive {
			Index::prefix_ids_beg(ns, db, ix_what, ix_name, &fd)
		} else {
			Index::prefix_ids_end(ns, db, ix_what, ix_name, &fd)
		}
	}

	fn compute_end(
		ns: &str,
		db: &str,
		ix_what: &Ident,
		ix_name: &Ident,
		to: &RangeValue,
	) -> Vec<u8> {
		if to.value == Value::None {
			return Index::prefix_end(ns, db, ix_what, ix_name);
		}
		let fd = Array::from(to.value.to_owned());
		if to.inclusive {
			Index::prefix_ids_end(ns, db, ix_what, ix_name, &fd)
		} else {
			Index::prefix_ids_beg(ns, db, ix_what, ix_name, &fd)
		}
	}

	async fn next_batch<T: ThingCollector>(
		&mut self,
		txn: &Transaction,
		limit: u32,
		collector: &mut T,
	) -> Result<usize, Error> {
		let min = self.r.beg.clone();
		let max = self.r.end.clone();
		let res = txn
			.lock()
			.await
			.scan_paged(
				ScanPage {
					range: min..max,
					limit: Limit::Limited(limit),
				},
				limit,
			)
			.await?;
		let res = res.values;
		if let Some((key, _)) = res.last() {
			self.r.beg.clone_from(key);
			self.r.beg.push(0x00);
		}
		let mut count = 0;
		for (k, v) in res {
			if self.r.matches(&k) {
				collector.add(v.into(), None);
				count += 1;
			}
		}
		Ok(count)
	}
}

pub(crate) struct IndexUnionThingIterator {
	values: VecDeque<(Vec<u8>, Vec<u8>)>,
	current: Option<(Vec<u8>, Vec<u8>)>,
}

impl IndexUnionThingIterator {
	pub(super) fn new(ns: &str, db: &str, ix_what: &Ident, ix_name: &Ident, a: &Array) -> Self {
		// We create a VecDeque to hold the prefix keys (begin and end) for each value in the array.
		let mut values: VecDeque<(Vec<u8>, Vec<u8>)> =
			a.0.iter()
				.map(|v| {
					let a = Array::from(v.clone());
					let beg = Index::prefix_ids_beg(ns, db, ix_what, ix_name, &a);
					let end = Index::prefix_ids_end(ns, db, ix_what, ix_name, &a);
					(beg, end)
				})
				.collect();
		let current = values.pop_front();
		Self {
			values,
			current,
		}
	}

	async fn next_batch<T: ThingCollector>(
		&mut self,
		txn: &Transaction,
		limit: u32,
		collector: &mut T,
	) -> Result<usize, Error> {
		while let Some(r) = &mut self.current {
			let count =
				IndexEqualThingIterator::next_scan(txn, &mut r.0, &r.1, limit, collector).await?;
			if count != 0 {
				return Ok(count);
			}
			self.current = self.values.pop_front();
		}
		Ok(0)
	}
}

struct JoinThingIterator {
	ns: String,
	db: String,
	ix_what: Ident,
	ix_name: Ident,
	remote_iterators: VecDeque<ThingIterator>,
	current_remote: Option<ThingIterator>,
	current_remote_batch: VecDeque<(Thing, Option<DocId>)>,
	current_local: Option<ThingIterator>,
	distinct: Trie<Key, bool>,
}

impl JoinThingIterator {
	pub(super) fn new(
		opt: &Options,
		ix: &DefineIndexStatement,
		remote_iterators: VecDeque<ThingIterator>,
	) -> Self {
		Self {
			ns: opt.ns().to_string(),
			db: opt.db().to_string(),
			ix_what: ix.what.clone(),
			ix_name: ix.name.clone(),
			current_remote: None,
			current_remote_batch: VecDeque::with_capacity(0),
			remote_iterators,
			current_local: None,
			distinct: Default::default(),
		}
	}
}

impl JoinThingIterator {
	async fn next_current_remote_batch(
		&mut self,
		tx: &Transaction,
		limit: u32,
	) -> Result<bool, Error> {
		loop {
			if let Some(it) = &mut self.current_remote {
				self.current_remote_batch.clear();
				if it.next_batch(tx, limit, &mut self.current_remote_batch).await? > 0 {
					return Ok(true);
				}
			}
			self.current_remote = self.remote_iterators.pop_front();
			if self.current_remote.is_none() {
				return Ok(false);
			}
		}
	}

	async fn next_current_local<F>(
		&mut self,
		tx: &Transaction,
		limit: u32,
		new_iter: F,
	) -> Result<bool, Error>
	where
		F: Fn(&str, &str, &Ident, &Ident, Value) -> ThingIterator,
	{
		loop {
			while let Some((thing, _)) = self.current_remote_batch.pop_front() {
				let k: Key = (&thing).into();
				let value = Value::from(thing);
				if self.distinct.insert(k, true).is_none() {
					self.current_local =
						Some(new_iter(&self.ns, &self.db, &self.ix_what, &self.ix_name, value));
					return Ok(true);
				}
			}
			if !self.next_current_remote_batch(tx, limit).await? {
				break;
			}
		}
		Ok(false)
	}

	async fn next_batch<T: ThingCollector, F>(
		&mut self,
		tx: &Transaction,
		limit: u32,
		collector: &mut T,
		new_iter: F,
	) -> Result<usize, Error>
	where
		F: Fn(&str, &str, &Ident, &Ident, Value) -> ThingIterator + Copy,
	{
		loop {
			if let Some(current_local) = &mut self.current_local {
				let n = current_local.next_batch(tx, limit, collector).await?;
				if n > 0 {
					return Ok(n);
				}
			}
			if !self.next_current_local(tx, limit, new_iter).await? {
				return Ok(0);
			}
		}
	}
}

pub(crate) struct IndexJoinThingIterator(JoinThingIterator);

impl IndexJoinThingIterator {
	pub(super) fn new(
		opt: &Options,
		ix: &DefineIndexStatement,
		remote_iterators: VecDeque<ThingIterator>,
	) -> Self {
		Self(JoinThingIterator::new(opt, ix, remote_iterators))
	}

	async fn next_batch<T: ThingCollector>(
		&mut self,
		tx: &Transaction,
		limit: u32,
		collector: &mut T,
	) -> Result<usize, Error> {
		let new_iter = |ns: &str, db: &str, ix_what: &Ident, ix_name: &Ident, value: Value| {
			let it = IndexEqualThingIterator::new(ns, db, ix_what, ix_name, &value);
			ThingIterator::IndexEqual(it)
		};
		self.0.next_batch(tx, limit, collector, new_iter).await
	}
}

pub(crate) struct UniqueEqualThingIterator {
	key: Option<Key>,
}

impl UniqueEqualThingIterator {
	pub(super) fn new(ns: &str, db: &str, ix_what: &Ident, ix_name: &Ident, v: &Value) -> Self {
		let a = Array::from(v.to_owned());
		let key = Index::new(ns, db, ix_what, ix_name, &a, None).into();
		Self {
			key: Some(key),
		}
	}

	async fn next_batch<T: ThingCollector>(
		&mut self,
		txn: &Transaction,
		collector: &mut T,
	) -> Result<usize, Error> {
		let mut count = 0;
		if let Some(key) = self.key.take() {
			if let Some(val) = txn.lock().await.get(key).await? {
				collector.add(val.into(), None);
				count += 1;
			}
		}
		Ok(count)
	}
}

pub(crate) struct UniqueRangeThingIterator {
	r: RangeScan,
	done: bool,
}

impl UniqueRangeThingIterator {
	pub(super) fn new(
		ns: &str,
		db: &str,
		ix_what: &Ident,
		ix_name: &Ident,
		from: &RangeValue,
		to: &RangeValue,
	) -> Self {
		let beg = Self::compute_beg(ns, db, ix_what, ix_name, from);
		let end = Self::compute_end(ns, db, ix_what, ix_name, to);
		Self {
			r: RangeScan::new(beg, from.inclusive, end, to.inclusive),
			done: false,
		}
	}

	fn compute_beg(
		ns: &str,
		db: &str,
		ix_what: &Ident,
		ix_name: &Ident,
		from: &RangeValue,
	) -> Vec<u8> {
		if from.value == Value::None {
			return Index::prefix_beg(ns, db, ix_what, ix_name);
		}
		Index::new(ns, db, ix_what, ix_name, &Array::from(from.value.to_owned()), None)
			.encode()
			.unwrap()
	}

	fn compute_end(
		ns: &str,
		db: &str,
		ix_what: &Ident,
		ix_name: &Ident,
		to: &RangeValue,
	) -> Vec<u8> {
		if to.value == Value::None {
			return Index::prefix_end(ns, db, ix_what, ix_name);
		}
		Index::new(ns, db, ix_what, ix_name, &Array::from(to.value.to_owned()), None)
			.encode()
			.unwrap()
	}

	async fn next_batch<T: ThingCollector>(
		&mut self,
		txn: &Transaction,
		mut limit: u32,
		collector: &mut T,
	) -> Result<usize, Error> {
		if self.done {
			return Ok(0);
		}
		let min = self.r.beg.clone();
		let max = self.r.end.clone();
		limit += 1;
		let mut tx = txn.lock().await;
		let res = tx
			.scan_paged(
				ScanPage {
					range: min..max,
					limit: Limit::Limited(limit),
				},
				limit,
			)
			.await?;
		let mut count = 0;
		for (k, v) in res.values {
			limit -= 1;
			if limit == 0 {
				self.r.beg = k;
				return Ok(count);
			}
			if self.r.matches(&k) {
				collector.add(v.into(), None);
				count += 1;
			}
		}
		let end = self.r.end.clone();
		if self.r.matches(&end) {
			if let Some(v) = tx.get(end).await? {
				collector.add(v.into(), None);
				count += 1;
			}
		}
		self.done = true;
		Ok(count)
	}
}

pub(crate) struct UniqueUnionThingIterator {
	keys: VecDeque<Key>,
}

impl UniqueUnionThingIterator {
	pub(super) fn new(opt: &Options, ix: &DefineIndexStatement, a: &Array) -> Self {
		// We create a VecDeque to hold the key for each value in the array.
		let keys: VecDeque<Key> =
			a.0.iter()
				.map(|v| {
					let a = Array::from(v.clone());
					let key = Index::new(opt.ns(), opt.db(), &ix.what, &ix.name, &a, None).into();
					key
				})
				.collect();
		Self {
			keys,
		}
	}

	async fn next_batch<T: ThingCollector>(
		&mut self,
		txn: &Transaction,
		limit: u32,
		collector: &mut T,
	) -> Result<usize, Error> {
		let mut run = txn.lock().await;
		let mut count = 0;
		while let Some(key) = self.keys.pop_front() {
			if let Some(val) = run.get(key).await? {
				collector.add(val.into(), None);
				count += 1;
				if count >= limit {
					break;
				}
			}
		}
		Ok(count as usize)
	}
}

pub(crate) struct UniqueJoinThingIterator(JoinThingIterator);

impl UniqueJoinThingIterator {
	pub(super) fn new(
		opt: &Options,
		ix: &DefineIndexStatement,
		remote_iterators: VecDeque<ThingIterator>,
	) -> Self {
		Self(JoinThingIterator::new(opt, ix, remote_iterators))
	}

	async fn next_batch<T: ThingCollector>(
		&mut self,
		tx: &Transaction,
		limit: u32,
		collector: &mut T,
	) -> Result<usize, Error> {
		let new_iter = |ns: &str, db: &str, ix_what: &Ident, ix_name: &Ident, value: Value| {
			let it = UniqueEqualThingIterator::new(ns, db, ix_what, ix_name, &value);
			ThingIterator::UniqueEqual(it)
		};
		self.0.next_batch(tx, limit, collector, new_iter).await
	}
}

pub(crate) struct MatchesThingIterator {
	hits: Option<HitsIterator>,
}

impl MatchesThingIterator {
	pub(super) async fn new(fti: &FtIndex, terms_docs: TermsDocs) -> Result<Self, Error> {
		let hits = fti.new_hits_iterator(terms_docs)?;
		Ok(Self {
			hits,
		})
	}

	async fn next_batch<T: ThingCollector>(
		&mut self,
		txn: &Transaction,
		limit: u32,
		collector: &mut T,
	) -> Result<usize, Error> {
		let mut count = 0;
		if let Some(hits) = &mut self.hits {
			let mut run = txn.lock().await;
			while limit > count {
				if let Some((thg, doc_id)) = hits.next(&mut run).await? {
					collector.add(thg, Some(doc_id));
					count += 1;
				} else {
					break;
				}
			}
		}
		Ok(count as usize)
	}
}

pub(crate) struct DocIdsIterator {
	doc_ids: Arc<RwLock<DocIds>>,
	res: VecDeque<DocId>,
}

impl DocIdsIterator {
	pub(super) fn new(doc_ids: Arc<RwLock<DocIds>>, res: VecDeque<DocId>) -> Self {
		Self {
			doc_ids,
			res,
		}
	}
	async fn next_batch<T: ThingCollector>(
		&mut self,
		txn: &Transaction,
		limit: u32,
		collector: &mut T,
	) -> Result<usize, Error> {
		let mut tx = txn.lock().await;
		let mut count = 0;
		while limit > count {
			if let Some(doc_id) = self.res.pop_front() {
				if let Some(doc_key) =
					self.doc_ids.read().await.get_doc_key(&mut tx, doc_id).await?
				{
					collector.add(doc_key.into(), Some(doc_id));
					count += 1;
				}
			} else {
				break;
			}
		}
		Ok(count as usize)
	}
}

pub(crate) struct ThingsIterator {
	res: VecDeque<Thing>,
}

impl ThingsIterator {
	pub(super) fn new(res: VecDeque<Thing>) -> Self {
		Self {
			res,
		}
	}
	fn next_batch(&mut self, limit: u32) -> Vec<(Thing, Option<DocId>)> {
		let limit = self.res.len().min(limit as usize);
		self.res.drain(0..limit).map(|thg| (thg, None)).collect()
	}
}<|MERGE_RESOLUTION|>--- conflicted
+++ resolved
@@ -35,17 +35,6 @@
 		collector: &mut T,
 	) -> Result<usize, Error> {
 		match self {
-<<<<<<< HEAD
-			ThingIterator::IndexEqual(i) => i.next_batch(tx, size).await,
-			ThingIterator::UniqueEqual(i) => i.next_batch(tx).await,
-			ThingIterator::IndexRange(i) => i.next_batch(tx, size).await,
-			ThingIterator::UniqueRange(i) => i.next_batch(tx, size).await,
-			ThingIterator::IndexUnion(i) => i.next_batch(tx, size).await,
-			ThingIterator::UniqueUnion(i) => i.next_batch(tx, size).await,
-			ThingIterator::Matches(i) => i.next_batch(tx, size).await,
-			ThingIterator::Knn(i) => i.next_batch(tx, size).await,
-			ThingIterator::Things(i) => Ok(i.next_batch(size)),
-=======
 			Self::IndexEqual(i) => i.next_batch(tx, size, collector).await,
 			Self::UniqueEqual(i) => i.next_batch(tx, collector).await,
 			Self::IndexRange(i) => i.next_batch(tx, size, collector).await,
@@ -56,7 +45,7 @@
 			Self::Knn(i) => i.next_batch(tx, size, collector).await,
 			Self::IndexJoin(i) => Box::pin(i.next_batch(tx, size, collector)).await,
 			Self::UniqueJoin(i) => Box::pin(i.next_batch(tx, size, collector)).await,
->>>>>>> a82c0ec0
+			Self::Things(i) => Ok(i.next_batch(size, collector)),
 		}
 	}
 }
@@ -711,8 +700,16 @@
 			res,
 		}
 	}
-	fn next_batch(&mut self, limit: u32) -> Vec<(Thing, Option<DocId>)> {
-		let limit = self.res.len().min(limit as usize);
-		self.res.drain(0..limit).map(|thg| (thg, None)).collect()
+	fn next_batch<T: ThingCollector>(&mut self, limit: u32, collector: &mut T) -> usize {
+		let mut count = 0;
+		while limit > count {
+			if let Some(thg) = self.res.pop_front() {
+				collector.add(thg, None);
+				count += 1;
+			} else {
+				break;
+			}
+		}
+		count as usize
 	}
 }