--- conflicted
+++ resolved
@@ -342,25 +342,7 @@
 	) -> Result<Option<ThingIterator>, Error> {
 		if let Some(it_entry) = self.0.it_entries.get(it_ref as usize) {
 			match it_entry {
-<<<<<<< HEAD
-				IteratorEntry::Single(_, io) => {
-					if let Some(ix) = self.0.index_definitions.get(io.ix_ref() as usize) {
-						match ix.index {
-							Index::Idx => Ok(Self::new_index_iterator(opt, ix, io.clone())),
-							Index::Uniq => Ok(Self::new_unique_index_iterator(opt, ix, io.clone())),
-							Index::Search {
-								..
-							} => self.new_search_index_iterator(it_ref, io.clone()).await,
-							Index::MTree(_) => Ok(self.new_mtree_index_knn_iterator(it_ref)),
-							Index::Hnsw(_) => Ok(self.new_hnsw_index_ann_iterator(it_ref)),
-						}
-					} else {
-						Ok(None)
-					}
-				}
-=======
 				IteratorEntry::Single(_, io) => self.new_single_iterator(opt, it_ref, io).await,
->>>>>>> 829fb0ba
 				IteratorEntry::Range(_, ir, from, to) => {
 					Ok(self.new_range_iterator(opt, *ir, from, to))
 				}
@@ -384,6 +366,7 @@
 					..
 				} => self.new_search_index_iterator(it_ref, io.clone()).await,
 				Index::MTree(_) => Ok(self.new_mtree_index_knn_iterator(it_ref)),
+				Index::Hnsw(_) => Ok(self.new_hnsw_index_ann_iterator(it_ref)),
 			}
 		} else {
 			Ok(None)
